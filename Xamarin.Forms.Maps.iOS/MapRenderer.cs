﻿using System;
using System.Collections;
using System.Collections.Generic;
using System.Collections.ObjectModel;
using System.Collections.Specialized;
using System.ComponentModel;
using CoreLocation;
using MapKit;
using ObjCRuntime;
using RectangleF = CoreGraphics.CGRect;
using Foundation;

#if __MOBILE__
using UIKit;
using Xamarin.Forms.Platform.iOS;
namespace Xamarin.Forms.Maps.iOS
#else
using AppKit;
using Xamarin.Forms.Platform.MacOS;
namespace Xamarin.Forms.Maps.MacOS
#endif
{
	internal class MapDelegate : MKMapViewDelegate
	{
		// keep references alive, removing this will cause a segfault
		readonly List<object> List = new List<object>();
		Map _map;
		object _lastTouchedView;
		bool _disposed;

		internal MapDelegate(Map map)
		{
			_map = map;
		}

		public override MKAnnotationView GetViewForAnnotation(MKMapView mapView, IMKAnnotation annotation)
		{
			MKPinAnnotationView mapPin = null;

			// https://bugzilla.xamarin.com/show_bug.cgi?id=26416
			var userLocationAnnotation = Runtime.GetNSObject(annotation.Handle) as MKUserLocation;
			if (userLocationAnnotation != null)
				return null;

			const string defaultPinId = "defaultPin";
			mapPin = (MKPinAnnotationView)mapView.DequeueReusableAnnotation(defaultPinId);
			if (mapPin == null)
			{
				mapPin = new MKPinAnnotationView(annotation, defaultPinId);
				mapPin.CanShowCallout = true;
			}

			mapPin.Annotation = annotation;
			AttachGestureToPin(mapPin, annotation);

			return mapPin;
		}
#if __MOBILE__
		void AttachGestureToPin(MKPinAnnotationView mapPin, IMKAnnotation annotation)
		{

			UIGestureRecognizer[] recognizers = mapPin.GestureRecognizers;

			if (recognizers != null)
			{
				foreach (UIGestureRecognizer r in recognizers)
				{
					mapPin.RemoveGestureRecognizer(r);
				}
			}

			Action<UITapGestureRecognizer> action = g => OnClick(annotation, g);
			var recognizer = new UITapGestureRecognizer(action) { ShouldReceiveTouch = (gestureRecognizer, touch) =>
			{
				_lastTouchedView = touch.View;
				return true;
			} };
			List.Add(action);
			List.Add(recognizer);
			mapPin.AddGestureRecognizer(recognizer);
			}
#else
		void AttachGestureToPin(MKPinAnnotationView mapPin, IMKAnnotation annotation)
		{
			NSGestureRecognizer[] recognizers = mapPin.GestureRecognizers;

			if (recognizers != null)
			{
				foreach (NSGestureRecognizer r in recognizers)
				{
					mapPin.RemoveGestureRecognizer(r);
				}
			}

			Action<NSClickGestureRecognizer> action = g => OnClick(annotation, g);
			var recognizer = new NSClickGestureRecognizer(action);
			List.Add(action);
			List.Add(recognizer);
			mapPin.AddGestureRecognizer(recognizer);

		}
#endif
#if __MOBILE__
		void OnClick(object annotationObject, UITapGestureRecognizer recognizer)
#else
		void OnClick(object annotationObject, NSClickGestureRecognizer recognizer)
#endif
		{
			// https://bugzilla.xamarin.com/show_bug.cgi?id=26416
			NSObject annotation = Runtime.GetNSObject(((IMKAnnotation)annotationObject).Handle);
			if (annotation == null)
				return;

			// lookup pin
			Pin targetPin = null;
			for (var i = 0; i < _map.Pins.Count; i++)
			{
				Pin pin = _map.Pins[i];
				object target = pin.Id;
				if (target != annotation)
					continue;

				targetPin = pin;
				break;
			}

			// pin not found. Must have been activated outside of forms
			if (targetPin == null)
				return;

			// if the tap happened on the annotation view itself, skip because this is what happens when the callout is showing
			// when the callout is already visible the tap comes in on a different view
			if (_lastTouchedView is MKAnnotationView)
				return;

			targetPin.SendTap();
		}

		protected override void Dispose(bool disposing)
		{
			if (_disposed)
			{
				return;
			}

			_disposed = true;

			if (disposing)
			{
				_map = null;
				_lastTouchedView = null;
			}

			base.Dispose(disposing);
		}
	}

	public class MapRenderer : ViewRenderer
	{
		CLLocationManager _locationManager;
		bool _shouldUpdateRegion;
		bool _disposed;

		const string MoveMessageName = "MapMoveToRegion";

		public override SizeRequest GetDesiredSize(double widthConstraint, double heightConstraint)
		{
			return Control.GetSizeRequest(widthConstraint, heightConstraint);
		}

		// iOS 9/10 have some issues with releasing memory from map views; each one we create allocates
		// a bunch of memory we can never get back. Until that's fixed, we'll just reuse MKMapViews
		// as much as possible to prevent creating new ones and losing more memory

		// For the time being, we don't want ViewRenderer handling disposal of the MKMapView
<<<<<<< HEAD
		// if we're on iOS 10; during Dispose we'll be putting the MKMapView in a pool instead
#if __MOBILE__
		protected override bool ManageNativeControlLifetime => !FormsMaps.IsiOs10OrNewer;
#endif
=======
		// if we're on iOS 9 or 10; during Dispose we'll be putting the MKMapView in a pool instead
		protected override bool ManageNativeControlLifetime => !FormsMaps.IsiOs9OrNewer;

>>>>>>> a11e4c63
		protected override void Dispose(bool disposing)
		{
			if (_disposed)
			{
				return;
			}

			_disposed = true;

			if (disposing)
			{
				if (Element != null)
				{
					var mapModel = (Map)Element;
					MessagingCenter.Unsubscribe<Map, MapSpan>(this, MoveMessageName);
					((ObservableCollection<Pin>)mapModel.Pins).CollectionChanged -= OnCollectionChanged;
				}

				var mkMapView = (MKMapView)Control;
				mkMapView.RegionChanged -= MkMapViewOnRegionChanged;
				mkMapView.GetViewForAnnotation = null;
				mkMapView.Delegate.Dispose();
				mkMapView.Delegate = null;
				mkMapView.RemoveFromSuperview();
<<<<<<< HEAD
#if __MOBILE__
				if (FormsMaps.IsiOs10OrNewer)
=======

				if (FormsMaps.IsiOs9OrNewer)
>>>>>>> a11e4c63
				{
					// This renderer is done with the MKMapView; we can put it in the pool
					// for other rendererers to use in the future
					MapPool.Add(mkMapView);
				}
<<<<<<< HEAD
#endif
				// For iOS versions < 10, the MKMapView will be disposed in ViewRenderer's Dispose method
=======

				// For iOS versions < 9, the MKMapView will be disposed in ViewRenderer's Dispose method
>>>>>>> a11e4c63

				if (_locationManager != null)
				{
					_locationManager.Dispose();
					_locationManager = null;
				}
			}

			base.Dispose(disposing);
		}

		protected override void OnElementChanged(ElementChangedEventArgs<View> e)
		{
			base.OnElementChanged(e);

			if (e.OldElement != null)
			{
				var mapModel = (Map)e.OldElement;
				MessagingCenter.Unsubscribe<Map, MapSpan>(this, MoveMessageName);
				((ObservableCollection<Pin>)mapModel.Pins).CollectionChanged -= OnCollectionChanged;
			}

			if (e.NewElement != null)
			{
				var mapModel = (Map)e.NewElement;

				if (Control == null)
				{
					MKMapView mapView = null;
<<<<<<< HEAD
#if __MOBILE__
					if (FormsMaps.IsiOs10OrNewer)
=======

					if (FormsMaps.IsiOs9OrNewer)
>>>>>>> a11e4c63
					{
						// See if we've got an MKMapView available in the pool; if so, use it
						mapView = MapPool.Get();
					}
#endif
					if (mapView == null)
					{
						// If this is iOS 8 or lower, or if there weren't any MKMapViews in the pool,
						// create a new one
						mapView = new MKMapView(RectangleF.Empty);
					}

					SetNativeControl(mapView);

					var mkMapView = (MKMapView)Control;
					var mapDelegate = new MapDelegate(mapModel);
					mkMapView.GetViewForAnnotation = mapDelegate.GetViewForAnnotation;
					mkMapView.RegionChanged += MkMapViewOnRegionChanged;
				}

				MessagingCenter.Subscribe<Map, MapSpan>(this, MoveMessageName, (s, a) => MoveToRegion(a), mapModel);
				if (mapModel.LastMoveToRegion != null)
					MoveToRegion(mapModel.LastMoveToRegion, false);

				UpdateMapType();
				UpdateIsShowingUser();
				UpdateHasScrollEnabled();
				UpdateHasZoomEnabled();

				((ObservableCollection<Pin>)mapModel.Pins).CollectionChanged += OnCollectionChanged;

				OnCollectionChanged(((Map)Element).Pins, new NotifyCollectionChangedEventArgs(NotifyCollectionChangedAction.Reset));
			}
		}

		protected override void OnElementPropertyChanged(object sender, PropertyChangedEventArgs e)
		{
			base.OnElementPropertyChanged(sender, e);

			if (e.PropertyName == Map.MapTypeProperty.PropertyName)
				UpdateMapType();
			else if (e.PropertyName == Map.IsShowingUserProperty.PropertyName)
				UpdateIsShowingUser();
			else if (e.PropertyName == Map.HasScrollEnabledProperty.PropertyName)
				UpdateHasScrollEnabled();
			else if (e.PropertyName == Map.HasZoomEnabledProperty.PropertyName)
				UpdateHasZoomEnabled();
			else if (e.PropertyName == VisualElement.HeightProperty.PropertyName && ((Map)Element).LastMoveToRegion != null)
				_shouldUpdateRegion = true;
		}

#if __MOBILE__
		public override void LayoutSubviews()
		{
			base.LayoutSubviews();
			UpdateRegion();
		}
#else
		public override void Layout()
		{
			base.Layout();
			UpdateRegion();
		}
#endif

		void UpdateRegion()
		{
			if (_shouldUpdateRegion)
			{
				MoveToRegion(((Map)Element).LastMoveToRegion, false);
				_shouldUpdateRegion = false;
			}
		}

		void AddPins(IList pins)
		{
			foreach (Pin pin in pins)
			{
				var annotation = new MKPointAnnotation { Title = pin.Label, Subtitle = pin.Address ?? "" };

				pin.Id = annotation;
				annotation.SetCoordinate(new CLLocationCoordinate2D(pin.Position.Latitude, pin.Position.Longitude));
				((MKMapView)Control).AddAnnotation(annotation);
			}
		}

		void MkMapViewOnRegionChanged(object sender, MKMapViewChangeEventArgs mkMapViewChangeEventArgs)
		{
			if (Element == null)
				return;

			var mapModel = (Map)Element;
			var mkMapView = (MKMapView)Control;

			mapModel.VisibleRegion = new MapSpan(new Position(mkMapView.Region.Center.Latitude, mkMapView.Region.Center.Longitude), mkMapView.Region.Span.LatitudeDelta, mkMapView.Region.Span.LongitudeDelta);
		}

		void MoveToRegion(MapSpan mapSpan, bool animated = true)
		{
			Position center = mapSpan.Center;
			var mapRegion = new MKCoordinateRegion(new CLLocationCoordinate2D(center.Latitude, center.Longitude), new MKCoordinateSpan(mapSpan.LatitudeDegrees, mapSpan.LongitudeDegrees));
			((MKMapView)Control).SetRegion(mapRegion, animated);
		}

		void OnCollectionChanged(object sender, NotifyCollectionChangedEventArgs notifyCollectionChangedEventArgs)
		{
			switch (notifyCollectionChangedEventArgs.Action)
			{
				case NotifyCollectionChangedAction.Add:
					AddPins(notifyCollectionChangedEventArgs.NewItems);
					break;
				case NotifyCollectionChangedAction.Remove:
					RemovePins(notifyCollectionChangedEventArgs.OldItems);
					break;
				case NotifyCollectionChangedAction.Replace:
					RemovePins(notifyCollectionChangedEventArgs.OldItems);
					AddPins(notifyCollectionChangedEventArgs.NewItems);
					break;
				case NotifyCollectionChangedAction.Reset:
					var mapView = (MKMapView)Control;
					mapView.RemoveAnnotations(mapView.Annotations);
					AddPins((IList)(Element as Map).Pins);
					break;
				case NotifyCollectionChangedAction.Move:
					//do nothing
					break;
			}
		}

		void RemovePins(IList pins)
		{
			foreach (object pin in pins)
				((MKMapView)Control).RemoveAnnotation((IMKAnnotation)((Pin)pin).Id);
		}

		void UpdateHasScrollEnabled()
		{
			((MKMapView)Control).ScrollEnabled = ((Map)Element).HasScrollEnabled;
		}

		void UpdateHasZoomEnabled()
		{
			((MKMapView)Control).ZoomEnabled = ((Map)Element).HasZoomEnabled;
		}

		void UpdateIsShowingUser()
		{
#if __MOBILE__
			if (FormsMaps.IsiOs8OrNewer && ((Map)Element).IsShowingUser)
			{
				_locationManager = new CLLocationManager();
				_locationManager.RequestWhenInUseAuthorization();
			}
#endif
			((MKMapView)Control).ShowsUserLocation = ((Map)Element).IsShowingUser;
		}

		void UpdateMapType()
		{
			switch (((Map)Element).MapType)
			{
				case MapType.Street:
					((MKMapView)Control).MapType = MKMapType.Standard;
					break;
				case MapType.Satellite:
					((MKMapView)Control).MapType = MKMapType.Satellite;
					break;
				case MapType.Hybrid:
					((MKMapView)Control).MapType = MKMapType.Hybrid;
					break;
			}
		}
	}
}<|MERGE_RESOLUTION|>--- conflicted
+++ resolved
@@ -173,16 +173,11 @@
 		// as much as possible to prevent creating new ones and losing more memory
 
 		// For the time being, we don't want ViewRenderer handling disposal of the MKMapView
-<<<<<<< HEAD
 		// if we're on iOS 10; during Dispose we'll be putting the MKMapView in a pool instead
 #if __MOBILE__
-		protected override bool ManageNativeControlLifetime => !FormsMaps.IsiOs10OrNewer;
-#endif
-=======
-		// if we're on iOS 9 or 10; during Dispose we'll be putting the MKMapView in a pool instead
 		protected override bool ManageNativeControlLifetime => !FormsMaps.IsiOs9OrNewer;
-
->>>>>>> a11e4c63
+#endif
+
 		protected override void Dispose(bool disposing)
 		{
 			if (_disposed)
@@ -207,26 +202,15 @@
 				mkMapView.Delegate.Dispose();
 				mkMapView.Delegate = null;
 				mkMapView.RemoveFromSuperview();
-<<<<<<< HEAD
-#if __MOBILE__
-				if (FormsMaps.IsiOs10OrNewer)
-=======
-
+#if __MOBILE__
 				if (FormsMaps.IsiOs9OrNewer)
->>>>>>> a11e4c63
 				{
 					// This renderer is done with the MKMapView; we can put it in the pool
 					// for other rendererers to use in the future
 					MapPool.Add(mkMapView);
 				}
-<<<<<<< HEAD
-#endif
-				// For iOS versions < 10, the MKMapView will be disposed in ViewRenderer's Dispose method
-=======
-
+#endif
 				// For iOS versions < 9, the MKMapView will be disposed in ViewRenderer's Dispose method
->>>>>>> a11e4c63
-
 				if (_locationManager != null)
 				{
 					_locationManager.Dispose();
@@ -255,13 +239,8 @@
 				if (Control == null)
 				{
 					MKMapView mapView = null;
-<<<<<<< HEAD
-#if __MOBILE__
-					if (FormsMaps.IsiOs10OrNewer)
-=======
-
+#if __MOBILE__
 					if (FormsMaps.IsiOs9OrNewer)
->>>>>>> a11e4c63
 					{
 						// See if we've got an MKMapView available in the pool; if so, use it
 						mapView = MapPool.Get();
