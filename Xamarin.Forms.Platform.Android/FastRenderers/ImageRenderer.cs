--- conflicted
+++ resolved
@@ -153,11 +153,8 @@
 		{
 		}
 
-<<<<<<< HEAD
-		protected virtual void OnElementPropertyChanged(object sender, PropertyChangedEventArgs e)
-=======
+
 		protected virtual async void OnElementPropertyChanged(object sender, PropertyChangedEventArgs e)
->>>>>>> 61b5c00f
 		{
 			if (e.PropertyName == Image.SourceProperty.PropertyName)
 				await TryUpdateBitmap();
