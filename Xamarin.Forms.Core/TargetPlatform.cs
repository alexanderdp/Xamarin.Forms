namespace Xamarin.Forms
{
	public enum TargetPlatform
	{
		Other,
		iOS,
		Android,
		WinPhone,
		Windows,
<<<<<<< HEAD
		Mac
=======
		Tizen
>>>>>>> 8f1bb7b4
	}
}<|MERGE_RESOLUTION|>--- conflicted
+++ resolved
@@ -7,10 +7,7 @@
 		Android,
 		WinPhone,
 		Windows,
-<<<<<<< HEAD
+		Tizen,
 		Mac
-=======
-		Tizen
->>>>>>> 8f1bb7b4
 	}
 }