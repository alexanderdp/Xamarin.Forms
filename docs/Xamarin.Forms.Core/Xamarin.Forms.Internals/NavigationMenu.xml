--- conflicted
+++ resolved
@@ -124,13 +124,8 @@
         <Parameter Name="target" Type="Xamarin.Forms.Page" />
       </Parameters>
       <Docs>
-<<<<<<< HEAD
+        <param name="target">To be added.</param>
         <summary>For internal use by the Xamarin.Forms platform.</summary>
-        <value>To be added.</value>
-=======
-        <param name="target">To be added.</param>
-        <summary>To be added.</summary>
->>>>>>> d3cc1b56
         <remarks>To be added.</remarks>
       </Docs>
     </Member>
@@ -145,13 +140,8 @@
         <ReturnType>System.Collections.Generic.IEnumerable&lt;Xamarin.Forms.Page&gt;</ReturnType>
       </ReturnValue>
       <Docs>
-<<<<<<< HEAD
-        <param name="target">To be added.</param>
         <summary>For internal use by the Xamarin.Forms platform.</summary>
-=======
-        <summary>To be added.</summary>
         <value>To be added.</value>
->>>>>>> d3cc1b56
         <remarks>To be added.</remarks>
       </Docs>
     </Member>
