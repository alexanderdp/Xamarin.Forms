﻿<?xml version="1.0" encoding="utf-8"?>
<Project xmlns="http://schemas.microsoft.com/developer/msbuild/2003">
  <PropertyGroup>
    <MSBuildAllProjects>$(MSBuildAllProjects);$(MSBuildThisFileFullPath)</MSBuildAllProjects>
    <HasSharedItems>true</HasSharedItems>
    <SharedGUID>0f0db9cc-ea65-429c-9363-38624bf8f49c</SharedGUID>
  </PropertyGroup>
  <PropertyGroup Label="Configuration">
    <Import_RootNamespace>Xamarin.Forms.Controls.Issues</Import_RootNamespace>
  </PropertyGroup>
  <ItemGroup>
    <Compile Include="$(MSBuildThisFileDirectory)AddingMultipleItemsListView.cs" />
    <Compile Include="$(MSBuildThisFileDirectory)AndroidStatusBarColor.cs" />
    <Compile Include="$(MSBuildThisFileDirectory)AppBarIconColors.cs" />
    <Compile Include="$(MSBuildThisFileDirectory)Bugzilla21368.cs" />
    <Compile Include="$(MSBuildThisFileDirectory)Bugzilla21501.cs" />
    <Compile Include="$(MSBuildThisFileDirectory)Bugzilla21780.cs" />
    <Compile Include="$(MSBuildThisFileDirectory)Bugzilla22229.xaml.cs">
      <DependentUpon>Bugzilla22229.xaml</DependentUpon>
    </Compile>
    <Compile Include="$(MSBuildThisFileDirectory)Bugzilla22401.cs" />
    <Compile Include="$(MSBuildThisFileDirectory)Bugzilla23942.xaml.cs">
      <DependentUpon>Bugzilla23942.xaml</DependentUpon>
    </Compile>
    <Compile Include="$(MSBuildThisFileDirectory)Bugzilla24769.cs" />
    <Compile Include="$(MSBuildThisFileDirectory)Bugzilla25234.cs" />
    <Compile Include="$(MSBuildThisFileDirectory)Bugzilla25662.cs" />
    <Compile Include="$(MSBuildThisFileDirectory)Bugzilla26501.cs" />
    <Compile Include="$(MSBuildThisFileDirectory)Bugzilla26868.cs" />
    <Compile Include="$(MSBuildThisFileDirectory)Bugzilla27378.cs" />
    <Compile Include="$(MSBuildThisFileDirectory)Bugzilla27417.cs" />
    <Compile Include="$(MSBuildThisFileDirectory)Bugzilla27417Xaml.xaml.cs">
      <DependentUpon>Bugzilla27417Xaml.xaml</DependentUpon>
      <SubType>Code</SubType>
    </Compile>
    <Compile Include="$(MSBuildThisFileDirectory)Bugzilla27581.cs" />
    <Compile Include="$(MSBuildThisFileDirectory)Bugzilla28570.cs" />
    <Compile Include="$(MSBuildThisFileDirectory)Bugzilla28796.cs" />
    <Compile Include="$(MSBuildThisFileDirectory)Bugzilla28939.cs" />
    <Compile Include="$(MSBuildThisFileDirectory)Bugzilla28953.cs" />
    <Compile Include="$(MSBuildThisFileDirectory)Bugzilla29107.xaml.cs">
      <DependentUpon>Bugzilla29107.xaml</DependentUpon>
    </Compile>
    <Compile Include="$(MSBuildThisFileDirectory)Bugzilla29110.cs" />
    <Compile Include="$(MSBuildThisFileDirectory)Bugzilla29158.cs" />
    <Compile Include="$(MSBuildThisFileDirectory)Bugzilla29363.cs" />
    <Compile Include="$(MSBuildThisFileDirectory)Bugzilla29229.cs" />
    <Compile Include="$(MSBuildThisFileDirectory)Bugzilla30166.cs" />
    <Compile Include="$(MSBuildThisFileDirectory)Bugzilla31141.cs" />
    <Compile Include="$(MSBuildThisFileDirectory)Bugzilla31145.cs" />
    <Compile Include="$(MSBuildThisFileDirectory)Bugzilla31333.cs" />
    <Compile Include="$(MSBuildThisFileDirectory)Bugzilla31366.cs" />
    <Compile Include="$(MSBuildThisFileDirectory)Bugzilla31964.cs" />
    <Compile Include="$(MSBuildThisFileDirectory)Bugzilla32033.cs" />
    <Compile Include="$(MSBuildThisFileDirectory)Bugzilla32034.cs" />
    <Compile Include="$(MSBuildThisFileDirectory)Bugzilla32206.cs" />
    <Compile Include="$(MSBuildThisFileDirectory)Bugzilla32776.cs" />
    <Compile Include="$(MSBuildThisFileDirectory)Bugzilla32842.xaml.cs">
      <DependentUpon>Bugzilla32842.xaml</DependentUpon>
      <SubType>Code</SubType>
    </Compile>
    <Compile Include="$(MSBuildThisFileDirectory)Bugzilla32847.cs" />
    <Compile Include="$(MSBuildThisFileDirectory)Bugzilla32865.cs" />
    <Compile Include="$(MSBuildThisFileDirectory)Bugzilla32956.cs" />
    <Compile Include="$(MSBuildThisFileDirectory)Bugzilla33248.cs" />
    <Compile Include="$(MSBuildThisFileDirectory)Bugzilla33268.cs" />
    <Compile Include="$(MSBuildThisFileDirectory)Bugzilla33612.cs" />
    <Compile Include="$(MSBuildThisFileDirectory)Bugzilla33714.cs" />
    <Compile Include="$(MSBuildThisFileDirectory)Bugzilla33890.cs" />
    <Compile Include="$(MSBuildThisFileDirectory)Bugzilla34072.cs" />
    <Compile Include="$(MSBuildThisFileDirectory)Bugzilla34007.cs" />
    <Compile Include="$(MSBuildThisFileDirectory)Bugzilla35078.cs" />
    <Compile Include="$(MSBuildThisFileDirectory)Bugzilla35127.cs" />
    <Compile Include="$(MSBuildThisFileDirectory)Bugzilla35132.cs" />
    <Compile Include="$(MSBuildThisFileDirectory)Bugzilla35157.cs" />
    <Compile Include="$(MSBuildThisFileDirectory)Bugzilla35294.cs" />
    <Compile Include="$(MSBuildThisFileDirectory)Bugzilla35472.cs" />
    <Compile Include="$(MSBuildThisFileDirectory)Bugzilla35477.cs" />
    <Compile Include="$(MSBuildThisFileDirectory)Bugzilla35490.cs" />
    <Compile Include="$(MSBuildThisFileDirectory)Bugzilla35738.cs" />
    <Compile Include="$(MSBuildThisFileDirectory)Bugzilla36014.cs" />
    <Compile Include="$(MSBuildThisFileDirectory)Bugzilla36649.cs" />
    <Compile Include="$(MSBuildThisFileDirectory)Bugzilla36559.cs" />
    <Compile Include="$(MSBuildThisFileDirectory)Bugzilla36171.cs" />
    <Compile Include="$(MSBuildThisFileDirectory)Bugzilla36846.cs" />
    <Compile Include="$(MSBuildThisFileDirectory)Bugzilla36955.cs" />
    <Compile Include="$(MSBuildThisFileDirectory)Bugzilla37462.cs" />
    <Compile Include="$(MSBuildThisFileDirectory)Bugzilla37841.cs" />
    <Compile Include="$(MSBuildThisFileDirectory)Bugzilla37863.cs" />
    <Compile Include="$(MSBuildThisFileDirectory)Bugzilla37601.cs" />
    <Compile Include="$(MSBuildThisFileDirectory)Bugzilla38105.cs" />
    <Compile Include="$(MSBuildThisFileDirectory)Bugzilla38723.cs" />
    <Compile Include="$(MSBuildThisFileDirectory)Bugzilla38827.xaml.cs">
      <DependentUpon>Bugzilla38827.xaml</DependentUpon>
      <SubType>Code</SubType>
    </Compile>
    <Compile Include="$(MSBuildThisFileDirectory)Bugzilla38989.cs" />
    <Compile Include="$(MSBuildThisFileDirectory)Bugzilla39395.cs" />
    <Compile Include="$(MSBuildThisFileDirectory)Bugzilla39461.cs" />
    <Compile Include="$(MSBuildThisFileDirectory)Bugzilla39483.xaml.cs">
      <DependentUpon>Bugzilla39483.xaml</DependentUpon>
      <SubType>Code</SubType>
    </Compile>
    <Compile Include="$(MSBuildThisFileDirectory)Bugzilla39530.cs" />
    <Compile Include="$(MSBuildThisFileDirectory)Bugzilla39624.cs" />
    <Compile Include="$(MSBuildThisFileDirectory)Bugzilla39463.xaml.cs">
      <DependentUpon>Bugzilla39463.xaml</DependentUpon>
      <SubType>Code</SubType>
    </Compile>
    <Compile Include="$(MSBuildThisFileDirectory)Bugzilla39636.xaml.cs">
      <DependentUpon>Bugzilla39636.xaml</DependentUpon>
      <SubType>Code</SubType>
    </Compile>
    <Compile Include="$(MSBuildThisFileDirectory)Bugzilla39702.cs" />
    <Compile Include="$(MSBuildThisFileDirectory)Bugzilla40005.cs" />
    <Compile Include="$(MSBuildThisFileDirectory)Bugzilla40073.cs" />
    <Compile Include="$(MSBuildThisFileDirectory)Bugzilla40139.cs" />
    <Compile Include="$(MSBuildThisFileDirectory)Bugzilla40173.cs" />
    <Compile Include="$(MSBuildThisFileDirectory)Bugzilla39821.cs" />
    <Compile Include="$(MSBuildThisFileDirectory)Bugzilla40185.cs" />
    <Compile Include="$(MSBuildThisFileDirectory)Bugzilla40251.cs" />
    <Compile Include="$(MSBuildThisFileDirectory)Bugzilla40333.cs" />
    <Compile Include="$(MSBuildThisFileDirectory)Bugzilla31806.cs" />
    <Compile Include="$(MSBuildThisFileDirectory)Bugzilla40408.cs" />
    <Compile Include="$(MSBuildThisFileDirectory)Bugzilla40858.cs" />
    <Compile Include="$(MSBuildThisFileDirectory)Bugzilla40824.cs" />
    <Compile Include="$(MSBuildThisFileDirectory)Bugzilla40911.cs" />
    <Compile Include="$(MSBuildThisFileDirectory)Bugzilla40955.cs" />
    <Compile Include="$(MSBuildThisFileDirectory)Bugzilla41054.cs" />
    <Compile Include="$(MSBuildThisFileDirectory)Bugzilla41078.cs" />
    <Compile Include="$(MSBuildThisFileDirectory)Bugzilla40998.cs" />
    <Compile Include="$(MSBuildThisFileDirectory)Bugzilla41205.cs" />
    <Compile Include="$(MSBuildThisFileDirectory)Bugzilla41415.cs" />
    <Compile Include="$(MSBuildThisFileDirectory)Bugzilla41418.cs" />
    <Compile Include="$(MSBuildThisFileDirectory)Bugzilla41424.cs" />
    <Compile Include="$(MSBuildThisFileDirectory)Bugzilla41778.cs" />
    <Compile Include="$(MSBuildThisFileDirectory)Bugzilla41600.cs" />
    <Compile Include="$(MSBuildThisFileDirectory)Bugzilla41619.cs" />
    <Compile Include="$(MSBuildThisFileDirectory)Bugzilla42000.cs" />
    <Compile Include="$(MSBuildThisFileDirectory)Bugzilla42069.cs" />
    <Compile Include="$(MSBuildThisFileDirectory)Bugzilla42069_Page.xaml.cs">
      <DependentUpon>Bugzilla42069_Page.xaml</DependentUpon>
      <SubType>Code</SubType>
    </Compile>
    <Compile Include="$(MSBuildThisFileDirectory)Bugzilla42074.cs" />
    <Compile Include="$(MSBuildThisFileDirectory)Bugzilla42075.cs" />
    <Compile Include="$(MSBuildThisFileDirectory)Bugzilla42329.cs" />
    <Compile Include="$(MSBuildThisFileDirectory)Bugzilla42364.cs" />
    <Compile Include="$(MSBuildThisFileDirectory)Bugzilla42519.cs" />
    <Compile Include="$(MSBuildThisFileDirectory)Bugzilla43313.cs" />
    <Compile Include="$(MSBuildThisFileDirectory)Bugzilla43469.cs" />
    <Compile Include="$(MSBuildThisFileDirectory)Bugzilla43516.cs" />
    <Compile Include="$(MSBuildThisFileDirectory)Bugzilla43519.cs" />
    <Compile Include="$(MSBuildThisFileDirectory)Bugzilla43527.cs" />
    <Compile Include="$(MSBuildThisFileDirectory)Bugzilla44047.cs" />
    <Compile Include="$(MSBuildThisFileDirectory)Bugzilla43941.cs" />
    <Compile Include="$(MSBuildThisFileDirectory)Bugzilla43663.cs" />
    <Compile Include="$(MSBuildThisFileDirectory)Bugzilla43867.cs" />
    <Compile Include="$(MSBuildThisFileDirectory)Bugzilla43735.cs" />
    <Compile Include="$(MSBuildThisFileDirectory)Bugzilla43783.cs" />
    <Compile Include="$(MSBuildThisFileDirectory)Bugzilla44096.cs" />
    <Compile Include="$(MSBuildThisFileDirectory)Bugzilla44176.cs" />
    <Compile Include="$(MSBuildThisFileDirectory)Bugzilla44453.cs" />
    <Compile Include="$(MSBuildThisFileDirectory)Bugzilla47548.cs" />
    <Compile Include="$(MSBuildThisFileDirectory)Bugzilla53834.cs" />
    <Compile Include="$(MSBuildThisFileDirectory)Bugzilla51536.cs" />
    <Compile Include="$(MSBuildThisFileDirectory)Bugzilla44940.cs" />
    <Compile Include="$(MSBuildThisFileDirectory)Bugzilla44944.cs" />
    <Compile Include="$(MSBuildThisFileDirectory)Bugzilla44166.cs" />
    <Compile Include="$(MSBuildThisFileDirectory)Bugzilla44461.cs" />
    <Compile Include="$(MSBuildThisFileDirectory)Bugzilla44584.cs" />
    <Compile Include="$(MSBuildThisFileDirectory)Bugzilla42832.cs" />
    <Compile Include="$(MSBuildThisFileDirectory)Bugzilla44044.cs" />
    <Compile Include="$(MSBuildThisFileDirectory)Bugzilla44338.cs" />
    <Compile Include="$(MSBuildThisFileDirectory)Bugzilla44980.cs" />
    <Compile Include="$(MSBuildThisFileDirectory)Bugzilla45067.cs" />
    <Compile Include="$(MSBuildThisFileDirectory)Bugzilla45027.cs" />
    <Compile Include="$(MSBuildThisFileDirectory)Bugzilla45330.cs" />
    <Compile Include="$(MSBuildThisFileDirectory)Bugzilla44955.cs" />
    <Compile Include="$(MSBuildThisFileDirectory)Bugzilla45277.cs" />
    <Compile Include="$(MSBuildThisFileDirectory)Bugzilla45743.cs" />
    <Compile Include="$(MSBuildThisFileDirectory)Bugzilla46458.cs" />
    <Compile Include="$(MSBuildThisFileDirectory)Bugzilla46494.cs" />
    <Compile Include="$(MSBuildThisFileDirectory)Bugzilla44476.cs" />
    <Compile Include="$(MSBuildThisFileDirectory)Bugzilla46630.cs" />
    <Compile Include="$(MSBuildThisFileDirectory)Bugzilla47923.cs" />
    <Compile Include="$(MSBuildThisFileDirectory)Bugzilla48236.cs" />
    <Compile Include="$(MSBuildThisFileDirectory)Bugzilla47971.cs" />
    <Compile Include="$(MSBuildThisFileDirectory)Bugzilla52318.cs" />
    <Compile Include="$(MSBuildThisFileDirectory)Bugzilla37290.cs" />
    <Compile Include="$(MSBuildThisFileDirectory)Bugzilla51553.cs" />
    <Compile Include="$(MSBuildThisFileDirectory)Bugzilla51802.cs" />
    <Compile Include="$(MSBuildThisFileDirectory)Bugzilla51236.cs" />
    <Compile Include="$(MSBuildThisFileDirectory)Bugzilla51238.cs" />
    <Compile Include="$(MSBuildThisFileDirectory)Bugzilla51642.xaml.cs">
      <DependentUpon>Bugzilla51642.xaml</DependentUpon>
      <SubType>Code</SubType>
    </Compile>
    <Compile Include="$(MSBuildThisFileDirectory)Bugzilla52266.cs" />
    <Compile Include="$(MSBuildThisFileDirectory)Bugzilla53445.cs" />
    <Compile Include="$(MSBuildThisFileDirectory)Bugzilla54649.cs" />
    <Compile Include="$(MSBuildThisFileDirectory)Bugzilla55912.cs" />
    <Compile Include="$(MSBuildThisFileDirectory)CarouselAsync.cs" />
    <Compile Include="$(MSBuildThisFileDirectory)Bugzilla34561.cs" />
    <Compile Include="$(MSBuildThisFileDirectory)Bugzilla34727.cs" />
    <Compile Include="$(MSBuildThisFileDirectory)ComplexListView.cs" />
    <Compile Include="$(MSBuildThisFileDirectory)CustomImageRendererErrorHandling.cs" />
    <Compile Include="$(MSBuildThisFileDirectory)DefaultColorToggleTest.cs" />
    <Compile Include="$(MSBuildThisFileDirectory)Bugzilla38416.xaml.cs">
      <DependentUpon>Bugzilla38416.xaml</DependentUpon>
    </Compile>
    <Compile Include="$(MSBuildThisFileDirectory)FailImageSource.cs" />
    <Compile Include="$(MSBuildThisFileDirectory)GestureBubblingTests.cs" />
    <Compile Include="$(MSBuildThisFileDirectory)InputTransparentTests.cs" />
    <Compile Include="$(MSBuildThisFileDirectory)IsInvokeRequiredRaceCondition.cs" />
    <Compile Include="$(MSBuildThisFileDirectory)IsPasswordToggleTest.cs" />
    <Compile Include="$(MSBuildThisFileDirectory)Issue1023.cs" />
    <Compile Include="$(MSBuildThisFileDirectory)Issue1024.cs" />
    <Compile Include="$(MSBuildThisFileDirectory)Issue1025.cs" />
    <Compile Include="$(MSBuildThisFileDirectory)Issue1026.cs" />
    <Compile Include="$(MSBuildThisFileDirectory)Issue1691.cs" />
    <Compile Include="$(MSBuildThisFileDirectory)Issue2983.cs" />
    <Compile Include="$(MSBuildThisFileDirectory)Issue2963.cs" />
    <Compile Include="$(MSBuildThisFileDirectory)Issue2981.cs" />
    <Compile Include="$(MSBuildThisFileDirectory)Issue2964.cs" />
    <Compile Include="$(MSBuildThisFileDirectory)Bugzilla29017.cs" />
    <Compile Include="$(MSBuildThisFileDirectory)Issue2927.cs" />
    <Compile Include="$(MSBuildThisFileDirectory)IsShowingUserIssue.cs" />
    <Compile Include="$(MSBuildThisFileDirectory)Bugzilla25979.cs" />
    <Compile Include="$(MSBuildThisFileDirectory)Bugzilla30317.cs" />
    <Compile Include="$(MSBuildThisFileDirectory)Bugzilla29128.cs" />
    <Compile Include="$(MSBuildThisFileDirectory)Bugzilla31029.cs" />
    <Compile Include="$(MSBuildThisFileDirectory)Bugzilla24574.cs" />
    <Compile Include="$(MSBuildThisFileDirectory)Bugzilla26233.cs" />
    <Compile Include="$(MSBuildThisFileDirectory)Bugzilla27642.cs" />
    <Compile Include="$(MSBuildThisFileDirectory)Bugzilla36393.cs" />
    <Compile Include="$(MSBuildThisFileDirectory)Bugzilla33870.cs" />
    <Compile Include="$(MSBuildThisFileDirectory)Bugzilla32462.cs" />
    <Compile Include="$(MSBuildThisFileDirectory)Bugzilla36681.cs" />
    <Compile Include="$(MSBuildThisFileDirectory)Bugzilla36479.cs" />
    <Compile Include="$(MSBuildThisFileDirectory)ModalActivityIndicatorTest.cs" />
    <Compile Include="$(MSBuildThisFileDirectory)Bugzilla37625.cs" />
    <Compile Include="$(MSBuildThisFileDirectory)Bugzilla38658.cs" />
    <Compile Include="$(MSBuildThisFileDirectory)DataTemplateGridImageTest.cs" />
    <Compile Include="$(MSBuildThisFileDirectory)Bugzilla39331.cs" />
    <Compile Include="$(MSBuildThisFileDirectory)Bugzilla36788.cs" />
    <Compile Include="$(MSBuildThisFileDirectory)Bugzilla38978.cs" />
    <Compile Include="$(MSBuildThisFileDirectory)Bugzilla38112.cs" />
    <Compile Include="$(MSBuildThisFileDirectory)Bugzilla39668.cs" />
    <Compile Include="$(MSBuildThisFileDirectory)Bugzilla21177.cs" />
    <Compile Include="$(MSBuildThisFileDirectory)Bugzilla39829.cs" />
    <Compile Include="$(MSBuildThisFileDirectory)Bugzilla39458.cs" />
    <Compile Include="$(MSBuildThisFileDirectory)Bugzilla39853.cs" />
    <Compile Include="$(MSBuildThisFileDirectory)PlatformSpecifics_iOSTranslucentNavBarX.xaml.cs">
      <DependentUpon>PlatformSpecifics_iOSTranslucentNavBarX.xaml</DependentUpon>
      <SubType>Code</SubType>
    </Compile>
    <Compile Include="$(MSBuildThisFileDirectory)TestPages\ScreenshotConditionalApp.cs" />
    <Compile Include="$(MSBuildThisFileDirectory)Bugzilla41842.cs" />
    <Compile Include="$(MSBuildThisFileDirectory)Bugzilla42277.cs" />
    <Compile Include="$(MSBuildThisFileDirectory)Bugzilla51173.cs" />
    <Compile Include="$(MSBuildThisFileDirectory)Bugzilla33561.cs" />
    <Compile Include="$(MSBuildThisFileDirectory)Bugzilla43214.cs" />
    <Compile Include="$(MSBuildThisFileDirectory)Bugzilla42602.cs" />
    <Compile Include="$(MSBuildThisFileDirectory)Bugzilla43161.cs" />
    <Compile Include="$(MSBuildThisFileDirectory)Bugzilla39768.cs" />
    <Compile Include="$(MSBuildThisFileDirectory)Bugzilla41271.cs" />
    <Compile Include="$(MSBuildThisFileDirectory)Bugzilla40722.cs" />
    <Compile Include="$(MSBuildThisFileDirectory)Bugzilla41153.cs" />
    <Compile Include="$(MSBuildThisFileDirectory)Bugzilla44129.cs" />
    <Compile Include="$(MSBuildThisFileDirectory)Bugzilla44525.cs" />
    <Compile Include="$(MSBuildThisFileDirectory)Bugzilla28650.cs" />
    <Compile Include="$(MSBuildThisFileDirectory)Bugzilla37431.cs" />
    <Compile Include="$(MSBuildThisFileDirectory)Bugzilla44777.cs" />
    <Compile Include="$(MSBuildThisFileDirectory)Bugzilla42599.cs" />
    <Compile Include="$(MSBuildThisFileDirectory)Bugzilla51503.cs" />
    <Compile Include="$(MSBuildThisFileDirectory)Bugzilla51505.cs" />
    <Compile Include="$(MSBuildThisFileDirectory)Bugzilla52533.cs" />
    <Compile Include="$(MSBuildThisFileDirectory)Bugzilla53362.cs" />
    <Compile Include="$(MSBuildThisFileDirectory)Bugzilla45874.cs" />
    <Compile Include="$(MSBuildThisFileDirectory)Unreported1.cs" />
    <Compile Include="$(MSBuildThisFileDirectory)Bugzilla53909.cs" />
    <Compile Include="$(MSBuildThisFileDirectory)ListViewNRE.cs" />
    <Compile Include="$(MSBuildThisFileDirectory)Bugzilla55745.cs" />
    <Compile Include="$(MSBuildThisFileDirectory)Bugzilla55365.cs" />
    <Compile Include="$(MSBuildThisFileDirectory)_Template.cs" />
    <Compile Include="$(MSBuildThisFileDirectory)Issue1028.cs" />
    <Compile Include="$(MSBuildThisFileDirectory)Issue1075.cs" />
    <Compile Include="$(MSBuildThisFileDirectory)Issue1097.cs" />
    <Compile Include="$(MSBuildThisFileDirectory)Issue1146.cs" />
    <Compile Include="$(MSBuildThisFileDirectory)Issue1219.cs" />
    <Compile Include="$(MSBuildThisFileDirectory)Issue1228.cs" />
    <Compile Include="$(MSBuildThisFileDirectory)Issue1236.cs" />
    <Compile Include="$(MSBuildThisFileDirectory)Issue1259.cs" />
    <Compile Include="$(MSBuildThisFileDirectory)Issue1267.cs" />
    <Compile Include="$(MSBuildThisFileDirectory)Issue1305.cs" />
    <Compile Include="$(MSBuildThisFileDirectory)Issue1329.cs" />
    <Compile Include="$(MSBuildThisFileDirectory)Issue1384.cs" />
    <Compile Include="$(MSBuildThisFileDirectory)Issue1400.cs" />
    <Compile Include="$(MSBuildThisFileDirectory)Issue1461.cs" />
    <Compile Include="$(MSBuildThisFileDirectory)Issue1497.xaml.cs">
      <DependentUpon>Issue1497.xaml</DependentUpon>
    </Compile>
    <Compile Include="$(MSBuildThisFileDirectory)Issue1538.cs" />
    <Compile Include="$(MSBuildThisFileDirectory)Issue1545.xaml.cs">
      <DependentUpon>Issue1545.xaml</DependentUpon>
    </Compile>
    <Compile Include="$(MSBuildThisFileDirectory)Issue1546.cs" />
    <Compile Include="$(MSBuildThisFileDirectory)Issue1554.xaml.cs">
      <DependentUpon>Issue1554.xaml</DependentUpon>
    </Compile>
    <Compile Include="$(MSBuildThisFileDirectory)Issue1557.cs" />
    <Compile Include="$(MSBuildThisFileDirectory)Issue1566.cs" />
    <Compile Include="$(MSBuildThisFileDirectory)Issue1567.cs" />
    <Compile Include="$(MSBuildThisFileDirectory)Issue1568.xaml.cs">
      <DependentUpon>Issue1568.xaml</DependentUpon>
    </Compile>
    <Compile Include="$(MSBuildThisFileDirectory)Issue1583.cs" />
    <Compile Include="$(MSBuildThisFileDirectory)Issue1590.cs" />
    <Compile Include="$(MSBuildThisFileDirectory)Issue1593.cs" />
    <Compile Include="$(MSBuildThisFileDirectory)Issue1598.cs" />
    <Compile Include="$(MSBuildThisFileDirectory)Issue1613.cs" />
    <Compile Include="$(MSBuildThisFileDirectory)Issue1618.cs" />
    <Compile Include="$(MSBuildThisFileDirectory)Issue1641.xaml.cs">
      <DependentUpon>Issue1641.xaml</DependentUpon>
    </Compile>
    <Compile Include="$(MSBuildThisFileDirectory)Issue1644.cs" />
    <Compile Include="$(MSBuildThisFileDirectory)Issue1653.xaml.cs">
      <DependentUpon>Issue1653.xaml</DependentUpon>
    </Compile>
    <Compile Include="$(MSBuildThisFileDirectory)Issue1653v2.xaml.cs">
      <DependentUpon>Issue1653v2.xaml</DependentUpon>
    </Compile>
    <Compile Include="$(MSBuildThisFileDirectory)Issue1664.cs" />
    <Compile Include="$(MSBuildThisFileDirectory)Issue1680.cs" />
    <Compile Include="$(MSBuildThisFileDirectory)Issue1682.cs" />
    <Compile Include="$(MSBuildThisFileDirectory)Issue1685.cs" />
    <Compile Include="$(MSBuildThisFileDirectory)Issue1698.cs" />
    <Compile Include="$(MSBuildThisFileDirectory)Issue1700.cs" />
    <Compile Include="$(MSBuildThisFileDirectory)Issue1703.cs" />
    <Compile Include="$(MSBuildThisFileDirectory)Issue1705.cs" />
    <Compile Include="$(MSBuildThisFileDirectory)Issue1712.xaml.cs">
      <DependentUpon>Issue1712.xaml</DependentUpon>
    </Compile>
    <Compile Include="$(MSBuildThisFileDirectory)Issue1722.cs" />
    <Compile Include="$(MSBuildThisFileDirectory)Issue1723.cs" />
    <Compile Include="$(MSBuildThisFileDirectory)Issue1741.xaml.cs">
      <DependentUpon>Issue1741.xaml</DependentUpon>
    </Compile>
    <Compile Include="$(MSBuildThisFileDirectory)Issue1742.cs" />
    <Compile Include="$(MSBuildThisFileDirectory)Issue1747.xaml.cs">
      <DependentUpon>Issue1747.xaml</DependentUpon>
    </Compile>
    <Compile Include="$(MSBuildThisFileDirectory)Issue1755.cs" />
    <Compile Include="$(MSBuildThisFileDirectory)Issue1758.cs" />
    <Compile Include="$(MSBuildThisFileDirectory)Issue1762.cs" />
    <Compile Include="$(MSBuildThisFileDirectory)Issue1763.cs" />
    <Compile Include="$(MSBuildThisFileDirectory)Issue1766.xaml.cs">
      <DependentUpon>Issue1766.xaml</DependentUpon>
    </Compile>
    <Compile Include="$(MSBuildThisFileDirectory)Issue1769.cs" />
    <Compile Include="$(MSBuildThisFileDirectory)Issue1777.cs" />
    <Compile Include="$(MSBuildThisFileDirectory)Issue181.cs" />
    <Compile Include="$(MSBuildThisFileDirectory)Issue1851.cs" />
    <Compile Include="$(MSBuildThisFileDirectory)Issue1875.cs" />
    <Compile Include="$(MSBuildThisFileDirectory)Issue1888.cs" />
    <Compile Include="$(MSBuildThisFileDirectory)Issue1891.cs" />
    <Compile Include="$(MSBuildThisFileDirectory)Issue1895.cs" />
    <Compile Include="$(MSBuildThisFileDirectory)Issue1898.xaml.cs">
      <DependentUpon>Issue1898.xaml</DependentUpon>
    </Compile>
    <Compile Include="$(MSBuildThisFileDirectory)Issue1905.cs" />
    <Compile Include="$(MSBuildThisFileDirectory)Issue1914.cs" />
    <Compile Include="$(MSBuildThisFileDirectory)Issue194.cs" />
    <Compile Include="$(MSBuildThisFileDirectory)Issue198.cs" />
    <Compile Include="$(MSBuildThisFileDirectory)Issue206.cs" />
    <Compile Include="$(MSBuildThisFileDirectory)Issue214.cs" />
    <Compile Include="$(MSBuildThisFileDirectory)Issue2143.cs" />
    <Compile Include="$(MSBuildThisFileDirectory)Issue2222.cs" />
    <Compile Include="$(MSBuildThisFileDirectory)Issue22246_BZ.cs" />
    <Compile Include="$(MSBuildThisFileDirectory)Issue2241.cs" />
    <Compile Include="$(MSBuildThisFileDirectory)Issue2248.cs" />
    <Compile Include="$(MSBuildThisFileDirectory)Issue2259.cs" />
    <Compile Include="$(MSBuildThisFileDirectory)Issue2266.cs" />
    <Compile Include="$(MSBuildThisFileDirectory)Issue2270.cs" />
    <Compile Include="$(MSBuildThisFileDirectory)Issue2272.cs" />
    <Compile Include="$(MSBuildThisFileDirectory)Issue2282.xaml.cs">
      <DependentUpon>Issue2282.xaml</DependentUpon>
    </Compile>
    <Compile Include="$(MSBuildThisFileDirectory)Issue2288.xaml.cs">
      <DependentUpon>Issue2288.xaml</DependentUpon>
    </Compile>
    <Compile Include="$(MSBuildThisFileDirectory)Issue2289.xaml.cs">
      <DependentUpon>Issue2289.xaml</DependentUpon>
    </Compile>
    <Compile Include="$(MSBuildThisFileDirectory)Issue229.cs" />
    <Compile Include="$(MSBuildThisFileDirectory)Issue2291.cs" />
    <Compile Include="$(MSBuildThisFileDirectory)Issue2292.cs" />
    <Compile Include="$(MSBuildThisFileDirectory)Issue2294.cs" />
    <Compile Include="$(MSBuildThisFileDirectory)Issue2333.cs" />
    <Compile Include="$(MSBuildThisFileDirectory)Issue2339.cs" />
    <Compile Include="$(MSBuildThisFileDirectory)Issue2354.cs" />
    <Compile Include="$(MSBuildThisFileDirectory)Issue2357.xaml.cs">
      <DependentUpon>Issue2357.xaml</DependentUpon>
    </Compile>
    <Compile Include="$(MSBuildThisFileDirectory)Issue2411.cs" />
    <Compile Include="$(MSBuildThisFileDirectory)Issue2414.cs" />
    <Compile Include="$(MSBuildThisFileDirectory)Issue2470.xaml.cs">
      <DependentUpon>Issue2470.xaml</DependentUpon>
    </Compile>
    <Compile Include="$(MSBuildThisFileDirectory)Issue2563.cs" />
    <Compile Include="$(MSBuildThisFileDirectory)Issue2594.cs" />
    <Compile Include="$(MSBuildThisFileDirectory)Issue2597.cs" />
    <Compile Include="$(MSBuildThisFileDirectory)Issue260.cs" />
    <Compile Include="$(MSBuildThisFileDirectory)Issue2615.cs" />
    <Compile Include="$(MSBuildThisFileDirectory)Issue2628.cs" />
    <Compile Include="$(MSBuildThisFileDirectory)Issue2634.cs" />
    <Compile Include="$(MSBuildThisFileDirectory)Issue264.cs" />
    <Compile Include="$(MSBuildThisFileDirectory)Issue2659.xaml.cs">
      <DependentUpon>Issue2659.xaml</DependentUpon>
    </Compile>
    <Compile Include="$(MSBuildThisFileDirectory)Issue2783.cs" />
    <Compile Include="$(MSBuildThisFileDirectory)Issue2794.cs" />
    <Compile Include="$(MSBuildThisFileDirectory)Issue2809.cs" />
    <Compile Include="$(MSBuildThisFileDirectory)Issue2923.cs" />
    <Compile Include="$(MSBuildThisFileDirectory)Issue342.cs" />
    <Compile Include="$(MSBuildThisFileDirectory)Issue416.cs" />
    <Compile Include="$(MSBuildThisFileDirectory)Issue417.cs" />
    <Compile Include="$(MSBuildThisFileDirectory)Issue488.cs" />
    <Compile Include="$(MSBuildThisFileDirectory)Issue530.cs" />
    <Compile Include="$(MSBuildThisFileDirectory)Issue764.cs" />
    <Compile Include="$(MSBuildThisFileDirectory)Issue773.cs" />
    <Compile Include="$(MSBuildThisFileDirectory)Issue774.cs" />
    <Compile Include="$(MSBuildThisFileDirectory)Issue852.cs" />
    <Compile Include="$(MSBuildThisFileDirectory)Issue886.cs" />
    <Compile Include="$(MSBuildThisFileDirectory)Issue892.cs" />
    <Compile Include="$(MSBuildThisFileDirectory)Issue889.cs" />
    <Compile Include="$(MSBuildThisFileDirectory)Issue935.cs" />
    <Compile Include="$(MSBuildThisFileDirectory)Issue968.cs" />
    <Compile Include="$(MSBuildThisFileDirectory)Issue973.cs" />
    <Compile Include="$(MSBuildThisFileDirectory)Issue465.cs" />
    <Compile Include="$(MSBuildThisFileDirectory)ListViewViewCellBinding.cs" />
    <Compile Include="$(MSBuildThisFileDirectory)ModelContentPage.cs" />
    <Compile Include="$(MSBuildThisFileDirectory)NavigationStackTests.cs" />
    <Compile Include="$(MSBuildThisFileDirectory)NavPage.cs" />
    <Compile Include="$(MSBuildThisFileDirectory)ScrollViewOutOfBounds.cs" />
    <Compile Include="$(MSBuildThisFileDirectory)StackLayoutIssue.cs" />
    <Compile Include="$(MSBuildThisFileDirectory)SwipeBackNavCrash.cs" />
    <Compile Include="$(MSBuildThisFileDirectory)TabbedPageTests.cs" />
    <Compile Include="$(MSBuildThisFileDirectory)TabbedPageWithList.cs" />
    <Compile Include="$(MSBuildThisFileDirectory)TestPages\TestPages.cs" />
    <Compile Include="$(MSBuildThisFileDirectory)Issue2965.cs" />
    <Compile Include="$(MSBuildThisFileDirectory)Issue2775.cs" />
    <Compile Include="$(MSBuildThisFileDirectory)Issue2987.cs" />
    <Compile Include="$(MSBuildThisFileDirectory)Issue2976.cs" />
    <Compile Include="$(MSBuildThisFileDirectory)Issue2951.xaml.cs">
      <DependentUpon>Issue2951.xaml</DependentUpon>
    </Compile>
    <Compile Include="$(MSBuildThisFileDirectory)Issue2961.cs" />
    <Compile Include="$(MSBuildThisFileDirectory)Issue2948.cs" />
    <Compile Include="$(MSBuildThisFileDirectory)Issue2883.cs" />
    <Compile Include="$(MSBuildThisFileDirectory)Issue2953.cs" />
    <Compile Include="$(MSBuildThisFileDirectory)Issue2777.xaml.cs">
      <DependentUpon>Issue2777.xaml</DependentUpon>
    </Compile>
    <Compile Include="$(MSBuildThisFileDirectory)Issue2954.cs" />
    <Compile Include="$(MSBuildThisFileDirectory)Issue3086.xaml.cs">
      <DependentUpon>Issue3086.xaml</DependentUpon>
    </Compile>
    <Compile Include="$(MSBuildThisFileDirectory)Bugzilla27779.cs" />
    <Compile Include="$(MSBuildThisFileDirectory)Bugzilla27698.cs" />
    <Compile Include="$(MSBuildThisFileDirectory)Bugzilla29247.cs" />
    <Compile Include="$(MSBuildThisFileDirectory)Bugzilla27318.xaml.cs">
      <DependentUpon>Bugzilla27318.xaml</DependentUpon>
    </Compile>
    <Compile Include="$(MSBuildThisFileDirectory)Bugzilla29453.cs" />
    <Compile Include="$(MSBuildThisFileDirectory)Bugzilla28001.cs" />
    <Compile Include="$(MSBuildThisFileDirectory)DisposedSharedPages.cs" />
    <Compile Include="$(MSBuildThisFileDirectory)Bugzilla28575.cs" />
    <Compile Include="$(MSBuildThisFileDirectory)Bugzilla30935.cs" />
    <Compile Include="$(MSBuildThisFileDirectory)Bugzilla26032.xaml.cs">
      <DependentUpon>Bugzilla26032.xaml</DependentUpon>
    </Compile>
    <Compile Include="$(MSBuildThisFileDirectory)Bugzilla30835.cs" />
    <Compile Include="$(MSBuildThisFileDirectory)Bugzilla27085.cs" />
    <Compile Include="$(MSBuildThisFileDirectory)Bugzilla31395.cs" />
    <Compile Include="$(MSBuildThisFileDirectory)Bugzilla30651.cs" />
    <Compile Include="$(MSBuildThisFileDirectory)Bugzilla26171.cs" />
    <Compile Include="$(MSBuildThisFileDirectory)Bugzilla31602.cs" />
    <Compile Include="$(MSBuildThisFileDirectory)Bugzilla30353.cs" />
    <Compile Include="$(MSBuildThisFileDirectory)Bugzilla28240.cs" />
    <Compile Include="$(MSBuildThisFileDirectory)Bugzilla30324.cs" />
    <Compile Include="$(MSBuildThisFileDirectory)Bugzilla31255.cs" />
    <Compile Include="$(MSBuildThisFileDirectory)Bugzilla28498.cs" />
    <Compile Include="$(MSBuildThisFileDirectory)Bugzilla32148.cs" />
    <Compile Include="$(MSBuildThisFileDirectory)Bugzilla31967.xaml.cs">
      <DependentUpon>Bugzilla31967.xaml</DependentUpon>
    </Compile>
    <Compile Include="$(MSBuildThisFileDirectory)Issue3276.cs" />
    <Compile Include="$(MSBuildThisFileDirectory)Bugzilla26993.cs" />
    <Compile Include="$(MSBuildThisFileDirectory)Issue3292.cs" />
    <Compile Include="$(MSBuildThisFileDirectory)Bugzilla32230.cs" />
    <Compile Include="$(MSBuildThisFileDirectory)Bugzilla32898.cs" />
    <Compile Include="$(MSBuildThisFileDirectory)Bugzilla31330.cs" />
    <Compile Include="$(MSBuildThisFileDirectory)Bugzilla31114.cs" />
    <Compile Include="$(MSBuildThisFileDirectory)Issue3319.xaml.cs">
      <DependentUpon>Issue3319.xaml</DependentUpon>
    </Compile>
    <Compile Include="$(MSBuildThisFileDirectory)Bugzilla32691.cs" />
    <Compile Include="$(MSBuildThisFileDirectory)Bugzilla32487.cs" />
    <Compile Include="$(MSBuildThisFileDirectory)Bugzilla34061.cs" />
    <Compile Include="$(MSBuildThisFileDirectory)Bugzilla34632.cs" />
    <Compile Include="$(MSBuildThisFileDirectory)Bugzilla32902.cs" />
    <Compile Include="$(MSBuildThisFileDirectory)Bugzilla32801.cs" />
    <Compile Include="$(MSBuildThisFileDirectory)Bugzilla32447.xaml.cs">
      <DependentUpon>Bugzilla32447.xaml</DependentUpon>
    </Compile>
    <Compile Include="$(MSBuildThisFileDirectory)Bugzilla29257.cs" />
    <Compile Include="$(MSBuildThisFileDirectory)Bugzilla32040.cs" />
    <Compile Include="$(MSBuildThisFileDirectory)Bugzilla33450.cs" />
    <Compile Include="$(MSBuildThisFileDirectory)Bugzilla34720.cs" />
    <Compile Include="$(MSBuildThisFileDirectory)Bugzilla35733.cs" />
    <Compile Include="$(MSBuildThisFileDirectory)Bugzilla36009.cs" />
    <Compile Include="$(MSBuildThisFileDirectory)Bugzilla34912.cs" />
    <Compile Include="$(MSBuildThisFileDirectory)Bugzilla32615.cs" />
    <Compile Include="$(MSBuildThisFileDirectory)Bugzilla27350.cs" />
    <Compile Include="$(MSBuildThisFileDirectory)Bugzilla28709.cs" />
    <Compile Include="$(MSBuildThisFileDirectory)Bugzilla33578.cs" />
    <Compile Include="$(MSBuildThisFileDirectory)Bugzilla39378.xaml.cs">
      <DependentUpon>Bugzilla39378.xaml</DependentUpon>
    </Compile>
    <Compile Include="$(MSBuildThisFileDirectory)Bugzilla39963.cs" />
    <Compile Include="$(MSBuildThisFileDirectory)Bugzilla39987.cs" />
    <Compile Include="$(MSBuildThisFileDirectory)Bugzilla40704.cs" />
    <Compile Include="$(MSBuildThisFileDirectory)Bugzilla41038.cs" />
    <Compile Include="$(MSBuildThisFileDirectory)Bugzilla38284.cs" />
    <Compile Include="$(MSBuildThisFileDirectory)Bugzilla39486.cs" />
    <Compile Include="$(MSBuildThisFileDirectory)Issue55555.cs" />
    <Compile Include="$(MSBuildThisFileDirectory)Bugzilla41029.cs" />
    <Compile Include="$(MSBuildThisFileDirectory)Bugzilla39908.cs" />
    <Compile Include="$(MSBuildThisFileDirectory)Bugzilla39489.cs" />
    <Compile Include="$(MSBuildThisFileDirectory)Bugzilla36802.cs" />
    <Compile Include="$(MSBuildThisFileDirectory)Bugzilla35736.cs" />
    <Compile Include="$(MSBuildThisFileDirectory)Bugzilla48158.cs" />
    <Compile Include="$(MSBuildThisFileDirectory)Bugzilla45926.cs" />
    <Compile Include="$(MSBuildThisFileDirectory)Bugzilla45284.xaml.cs">
      <DependentUpon>Bugzilla45284.xaml</DependentUpon>
    </Compile>
    <Compile Include="$(MSBuildThisFileDirectory)Bugzilla54977.xaml.cs">
      <DependentUpon>Bugzilla54977.xaml</DependentUpon>
    </Compile>
<<<<<<< HEAD
    <Compile Include="$(MSBuildThisFileDirectory)Bugzilla49069.cs" />
=======
    <Compile Include="$(MSBuildThisFileDirectory)Bugzilla42956.cs" />
>>>>>>> 9a443a85
  </ItemGroup>
  <ItemGroup>
    <EmbeddedResource Include="$(MSBuildThisFileDirectory)Bugzilla22229.xaml">
      <Generator>MSBuild:UpdateDesignTimeXaml</Generator>
    </EmbeddedResource>
    <EmbeddedResource Include="$(MSBuildThisFileDirectory)Issue1497.xaml">
      <Generator>MSBuild:UpdateDesignTimeXaml</Generator>
    </EmbeddedResource>
    <EmbeddedResource Include="$(MSBuildThisFileDirectory)Issue1545.xaml">
      <Generator>MSBuild:UpdateDesignTimeXaml</Generator>
    </EmbeddedResource>
    <EmbeddedResource Include="$(MSBuildThisFileDirectory)Issue1554.xaml">
      <Generator>MSBuild:UpdateDesignTimeXaml</Generator>
    </EmbeddedResource>
    <EmbeddedResource Include="$(MSBuildThisFileDirectory)Issue1568.xaml">
      <Generator>MSBuild:UpdateDesignTimeXaml</Generator>
    </EmbeddedResource>
    <EmbeddedResource Include="$(MSBuildThisFileDirectory)Issue1641.xaml">
      <Generator>MSBuild:UpdateDesignTimeXaml</Generator>
    </EmbeddedResource>
    <EmbeddedResource Include="$(MSBuildThisFileDirectory)Issue1653.xaml">
      <Generator>MSBuild:UpdateDesignTimeXaml</Generator>
    </EmbeddedResource>
    <EmbeddedResource Include="$(MSBuildThisFileDirectory)Issue1653v2.xaml">
      <Generator>MSBuild:UpdateDesignTimeXaml</Generator>
    </EmbeddedResource>
    <EmbeddedResource Include="$(MSBuildThisFileDirectory)Issue1712.xaml">
      <Generator>MSBuild:UpdateDesignTimeXaml</Generator>
    </EmbeddedResource>
    <EmbeddedResource Include="$(MSBuildThisFileDirectory)Issue1741.xaml">
      <Generator>MSBuild:UpdateDesignTimeXaml</Generator>
    </EmbeddedResource>
    <EmbeddedResource Include="$(MSBuildThisFileDirectory)Issue1747.xaml">
      <Generator>MSBuild:UpdateDesignTimeXaml</Generator>
    </EmbeddedResource>
    <EmbeddedResource Include="$(MSBuildThisFileDirectory)Issue1766.xaml">
      <Generator>MSBuild:UpdateDesignTimeXaml</Generator>
    </EmbeddedResource>
    <EmbeddedResource Include="$(MSBuildThisFileDirectory)Issue1898.xaml">
      <Generator>MSBuild:UpdateDesignTimeXaml</Generator>
    </EmbeddedResource>
    <EmbeddedResource Include="$(MSBuildThisFileDirectory)Issue2282.xaml">
      <Generator>MSBuild:UpdateDesignTimeXaml</Generator>
    </EmbeddedResource>
    <EmbeddedResource Include="$(MSBuildThisFileDirectory)Issue2288.xaml">
      <Generator>MSBuild:UpdateDesignTimeXaml</Generator>
    </EmbeddedResource>
    <EmbeddedResource Include="$(MSBuildThisFileDirectory)Issue2289.xaml">
      <Generator>MSBuild:UpdateDesignTimeXaml</Generator>
    </EmbeddedResource>
    <EmbeddedResource Include="$(MSBuildThisFileDirectory)Issue2357.xaml">
      <Generator>MSBuild:UpdateDesignTimeXaml</Generator>
    </EmbeddedResource>
    <EmbeddedResource Include="$(MSBuildThisFileDirectory)Issue2470.xaml">
      <Generator>MSBuild:UpdateDesignTimeXaml</Generator>
    </EmbeddedResource>
    <EmbeddedResource Include="$(MSBuildThisFileDirectory)Issue2659.xaml">
      <Generator>MSBuild:UpdateDesignTimeXaml</Generator>
    </EmbeddedResource>
    <EmbeddedResource Include="$(MSBuildThisFileDirectory)Issue2951.xaml">
      <Generator>MSBuild:UpdateDesignTimeXaml</Generator>
    </EmbeddedResource>
    <EmbeddedResource Include="$(MSBuildThisFileDirectory)Issue2777.xaml">
      <Generator>MSBuild:UpdateDesignTimeXaml</Generator>
    </EmbeddedResource>
    <EmbeddedResource Include="$(MSBuildThisFileDirectory)Issue3086.xaml">
      <Generator>MSBuild:UpdateDesignTimeXaml</Generator>
    </EmbeddedResource>
    <EmbeddedResource Include="$(MSBuildThisFileDirectory)Bugzilla27318.xaml">
      <Generator>MSBuild:UpdateDesignTimeXaml</Generator>
    </EmbeddedResource>
    <EmbeddedResource Include="$(MSBuildThisFileDirectory)Bugzilla29107.xaml">
      <Generator>MSBuild:UpdateDesignTimeXaml</Generator>
    </EmbeddedResource>
    <EmbeddedResource Include="$(MSBuildThisFileDirectory)Bugzilla26032.xaml">
      <Generator>MSBuild:UpdateDesignTimeXaml</Generator>
    </EmbeddedResource>
    <EmbeddedResource Include="$(MSBuildThisFileDirectory)Bugzilla31967.xaml">
      <Generator>MSBuild:UpdateDesignTimeXaml</Generator>
    </EmbeddedResource>
    <EmbeddedResource Include="$(MSBuildThisFileDirectory)Issue3319.xaml">
      <Generator>MSBuild:UpdateDesignTimeXaml</Generator>
    </EmbeddedResource>
    <EmbeddedResource Include="$(MSBuildThisFileDirectory)Bugzilla32447.xaml">
      <Generator>MSBuild:UpdateDesignTimeXaml</Generator>
    </EmbeddedResource>
    <EmbeddedResource Include="$(MSBuildThisFileDirectory)Bugzilla38827.xaml">
      <SubType>Designer</SubType>
      <Generator>MSBuild:UpdateDesignTimeXaml</Generator>
    </EmbeddedResource>
    <EmbeddedResource Include="$(MSBuildThisFileDirectory)Bugzilla32842.xaml">
      <SubType>Designer</SubType>
      <Generator>MSBuild:UpdateDesignTimeXaml</Generator>
    </EmbeddedResource>
    <EmbeddedResource Include="$(MSBuildThisFileDirectory)Bugzilla39463.xaml">
      <SubType>Designer</SubType>
      <Generator>MSBuild:UpdateDesignTimeXaml</Generator>
    </EmbeddedResource>
    <EmbeddedResource Include="$(MSBuildThisFileDirectory)Bugzilla38416.xaml">
      <SubType>Designer</SubType>
      <Generator>MSBuild:UpdateDesignTimeXaml</Generator>
    </EmbeddedResource>
    <EmbeddedResource Include="$(MSBuildThisFileDirectory)Bugzilla39483.xaml">
      <SubType>Designer</SubType>
      <Generator>MSBuild:UpdateDesignTimeXaml</Generator>
    </EmbeddedResource>
    <EmbeddedResource Include="$(MSBuildThisFileDirectory)Bugzilla39378.xaml">
      <Generator>MSBuild:UpdateDesignTimeXaml</Generator>
    </EmbeddedResource>
    <EmbeddedResource Include="$(MSBuildThisFileDirectory)Bugzilla45284.xaml">
      <Generator>MSBuild:UpdateDesignTimeXaml</Generator>
    </EmbeddedResource>
    <EmbeddedResource Include="$(MSBuildThisFileDirectory)Bugzilla54977.xaml">
      <Generator>MSBuild:UpdateDesignTimeXaml</Generator>
    </EmbeddedResource>
  </ItemGroup>
  <ItemGroup>
    <EmbeddedResource Include="$(MSBuildThisFileDirectory)Bugzilla27417Xaml.xaml">
      <SubType>Designer</SubType>
      <Generator>MSBuild:UpdateDesignTimeXaml</Generator>
    </EmbeddedResource>
  </ItemGroup>
  <ItemGroup>
    <EmbeddedResource Include="$(MSBuildThisFileDirectory)Bugzilla23942.xaml">
      <SubType>Designer</SubType>
      <Generator>MSBuild:UpdateDesignTimeXaml</Generator>
    </EmbeddedResource>
  </ItemGroup>
  <ItemGroup>
    <EmbeddedResource Include="$(MSBuildThisFileDirectory)Bugzilla39636.xaml">
      <SubType>Designer</SubType>
      <Generator>MSBuild:UpdateDesignTimeXaml</Generator>
    </EmbeddedResource>
  </ItemGroup>
  <ItemGroup>
    <EmbeddedResource Include="$(MSBuildThisFileDirectory)PlatformSpecifics_iOSTranslucentNavBarX.xaml">
      <SubType>Designer</SubType>
      <Generator>MSBuild:UpdateDesignTimeXaml</Generator>
    </EmbeddedResource>
  </ItemGroup>
  <ItemGroup>
    <EmbeddedResource Include="$(MSBuildThisFileDirectory)Bugzilla42069_Page.xaml">
      <SubType>Designer</SubType>
      <Generator>MSBuild:UpdateDesignTimeXaml</Generator>
    </EmbeddedResource>
  </ItemGroup>
  <ItemGroup>
    <EmbeddedResource Include="$(MSBuildThisFileDirectory)Bugzilla51642.xaml">
      <SubType>Designer</SubType>
      <Generator>MSBuild:UpdateDesignTimeXaml</Generator>
    </EmbeddedResource>
  </ItemGroup>
</Project><|MERGE_RESOLUTION|>--- conflicted
+++ resolved
@@ -548,12 +548,9 @@
     </Compile>
     <Compile Include="$(MSBuildThisFileDirectory)Bugzilla54977.xaml.cs">
       <DependentUpon>Bugzilla54977.xaml</DependentUpon>
-    </Compile>
-<<<<<<< HEAD
+    </Compile>\
     <Compile Include="$(MSBuildThisFileDirectory)Bugzilla49069.cs" />
-=======
     <Compile Include="$(MSBuildThisFileDirectory)Bugzilla42956.cs" />
->>>>>>> 9a443a85
   </ItemGroup>
   <ItemGroup>
     <EmbeddedResource Include="$(MSBuildThisFileDirectory)Bugzilla22229.xaml">
