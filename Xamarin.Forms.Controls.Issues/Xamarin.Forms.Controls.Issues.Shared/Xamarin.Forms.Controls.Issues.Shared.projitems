--- conflicted
+++ resolved
@@ -198,12 +198,9 @@
     </Compile>
     <Compile Include="$(MSBuildThisFileDirectory)Bugzilla52266.cs" />
     <Compile Include="$(MSBuildThisFileDirectory)Bugzilla53445.cs" />
-<<<<<<< HEAD
     <Compile Include="$(MSBuildThisFileDirectory)Bugzilla55714.cs" />
-=======
     <Compile Include="$(MSBuildThisFileDirectory)Bugzilla54649.cs" />
     <Compile Include="$(MSBuildThisFileDirectory)Bugzilla55912.cs" />
->>>>>>> 6c98ad09
     <Compile Include="$(MSBuildThisFileDirectory)CarouselAsync.cs" />
     <Compile Include="$(MSBuildThisFileDirectory)Bugzilla34561.cs" />
     <Compile Include="$(MSBuildThisFileDirectory)Bugzilla34727.cs" />
